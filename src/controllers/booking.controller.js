import Booking from "../models/booking.js";
import Court from "../models/court.js";
import Venue from "../models/venue.js";
import User from "../models/user.js";
import Coach from "../models/coach.js";
import payosService from "../services/payos.service.js";

// @desc    Create Booking (Updated for FE Multi-Court Logic)
// @route   POST /api/bookings
// @access Private
export const createBooking = async (req, res) => {
  try {
    console.log("=== CREATE BOOKING REQUEST ===");
    console.log("Request body:", JSON.stringify(req.body, null, 2));

    const {
      venueId,
      courtIds,
      date,
      timeSlots,
      paymentMethod,
      notes,
      paymentInfo,
    } = req.body;
    const userId = req.user?.id;

    console.log("Extracted data:", {
      venueId,
      courtIds,
      date,
      timeSlots,
      paymentMethod,
      paymentInfo,
      userId,
    });

    // Validation
    if (!venueId) {
      return res.status(400).json({
        success: false,
        message: "Venue ID is required",
      });
    }

    // Support both single court (courtId) and multiple courts (courtIds)
    let courtIdsArray = [];
    if (req.body.courtId) {
      // Backward compatibility for single court
      courtIdsArray = [req.body.courtId];
    } else if (courtIds && Array.isArray(courtIds) && courtIds.length > 0) {
      courtIdsArray = courtIds;
    } else {
      return res.status(400).json({
        success: false,
        message: "Court ID(s) are required",
      });
    }

    if (
      !date ||
      !timeSlots ||
      !Array.isArray(timeSlots) ||
      timeSlots.length === 0
    ) {
      return res.status(400).json({
        success: false,
        message: "Date and time slots are required",
      });
    }

    // Verify venue exists
    const venue = await Venue.findById(venueId);
    if (!venue) {
      return res.status(404).json({
        success: false,
        message: "Venue not found",
      });
    }

    // Verify all courts exist and belong to venue
    console.log("Looking for courts:", { courtIdsArray, venueId });
    const courts = await Court.find({
      _id: { $in: courtIdsArray },
      venueId: venueId,
    });
    console.log(
      "Found courts:",
      courts.length,
      "Expected:",
      courtIdsArray.length
    );

    if (courts.length !== courtIdsArray.length) {
      console.log("Court validation failed:");
      console.log("- Requested court IDs:", courtIdsArray);
      console.log(
        "- Found courts:",
        courts.map((c) => ({ id: c._id, name: c.name, venueId: c.venueId }))
      );

      return res.status(404).json({
        success: false,
        message: "One or more courts not found or do not belong to this venue",
        debug: {
          requestedCourts: courtIdsArray,
          foundCourts: courts.map((c) => c._id),
          venueId: venueId,
        },
      });
    }

    // Check availability for all courts and time slots
    const bookingDate = new Date(date);
    const existingBookings = await Booking.find({
      court: { $in: courtIdsArray },
      date: bookingDate,
      timeSlots: { $in: timeSlots },
      status: { $in: ["CONFIRMED", "PENDING"] },
    });

    if (existingBookings.length > 0) {
      const conflictDetails = existingBookings.map((booking) => ({
        court: booking.court,
        timeSlots: booking.timeSlots,
        bookingCode: booking.bookingCode,
      }));

      return res.status(400).json({
        success: false,
        message: "Some time slots are already booked",
        conflicts: conflictDetails,
      });
    }

    // Get customer info from authenticated user or create fallback
    let customerInfo;
    if (userId) {
      const user = await User.findById(userId);
      customerInfo = {
        fullName: user?.fullName || "Guest User",
        phone: user?.phone || "0000000000",
        email: user?.email || "guest@example.com",
        notes: notes || "",
      };
    } else {
      // Fallback customer info for guest bookings
      customerInfo = {
        fullName: "Guest User",
        phone: "0000000000",
        email: "guest@example.com",
        notes: notes || "",
      };
    }

    // Transform timeSlots data format (startTime/endTime -> start/end)
    const transformedTimeSlots = timeSlots.map((slot) => ({
      start: slot.startTime || slot.start,
      end: slot.endTime || slot.end,
      price: slot.price || 0,
    }));

    console.log("Original timeSlots:", timeSlots);
    console.log("Transformed timeSlots:", transformedTimeSlots);

    // Calculate total amount from timeSlots instead of court pricePerHour
    let totalAmount = 0;
    transformedTimeSlots.forEach((slot) => {
      if (slot.price) {
        totalAmount += slot.price * courtIdsArray.length; // Multiply by number of courts
      }
    });

    // If no price in timeSlots, try to get from courts
    if (totalAmount === 0) {
      courts.forEach((court) => {
        // Try to get price from court's pricing array or default
        let courtPrice = 200000; // Default price
        if (court.pricing && court.pricing.length > 0) {
          courtPrice = court.pricing[0].pricePerHour || 200000;
        }
        totalAmount += courtPrice * transformedTimeSlots.length;
      });
    }

    console.log("Customer info:", customerInfo);
    console.log("Total amount calculated:", totalAmount);

    // Create bookings for each court
    const bookings = [];
    const paymentLinks = []; // Array to collect payment links
    const groupBookingCode = `VIC${Date.now()}`;

    for (let i = 0; i < courts.length; i++) {
      const court = courts[i];

      // Calculate individual court amount
      let individualAmount = 0;
      transformedTimeSlots.forEach((slot) => {
        individualAmount += slot.price || 200000; // Use slot price or default
      });

      const bookingData = {
        bookingCode:
          courts.length === 1
            ? groupBookingCode
            : `${groupBookingCode}-${i + 1}`,
        user: userId || undefined,
        venue: venueId,
        court: court._id,
<<<<<<< HEAD
        courtIds: courtIdsArray, // Lưu mảng courtIds vào DB
=======
>>>>>>> a55ef7a4
        date: date, // Use string format as expected by model
        timeSlots: transformedTimeSlots,
        courtQuantity: courts.length,
        totalPrice: totalAmount, // Add required totalPrice field
        customerInfo, // Add required customerInfo
        duration: transformedTimeSlots.length,
        status: "pending", // Use lowercase enum value
        paymentStatus: "pending", // Use lowercase enum value
        paymentMethod: paymentMethod?.toLowerCase() || "vnpay", // Ensure lowercase
        notes,
        groupBookingCode: courts.length > 1 ? groupBookingCode : undefined,
      };

      // Nếu sử dụng PayOS, tạo payment link
      let paymentLink = null;
      if (paymentMethod?.toLowerCase() === "payos" && paymentInfo) {
        console.log("Creating PayOS payment link for court:", court.name);

        try {
          const paymentData = {
            orderCode: Math.floor(Date.now() / 1000) + i, // Unique order code for each court
            amount: individualAmount,
            description: `Đặt sân ${court.name} - ${date} - ${transformedTimeSlots.length} giờ`,
            items: [
              {
                name: `${court.name} - ${transformedTimeSlots.length} giờ`,
                quantity: 1,
                price: individualAmount,
              },
            ],
            returnUrl:
              paymentInfo.returnUrl || "http://localhost:5173/booking/success",
            cancelUrl:
              paymentInfo.cancelUrl || "http://localhost:5173/booking/cancel",
            buyerName: customerInfo?.fullName,
            buyerEmail: customerInfo?.email,
            buyerPhone: customerInfo?.phone,
          };

          console.log("PayOS payment data:", paymentData);

          const paymentResult = await payosService.createPaymentLink(
            paymentData
          );
          console.log("PayOS payment result:", paymentResult);

          if (paymentResult.success && paymentResult.data) {
            // Kiểm tra PayOS response code
            if (paymentResult.data.code && paymentResult.data.code !== "00") {
              console.warn(
                "PayOS returned error code:",
                paymentResult.data.code,
                paymentResult.data.desc
              );

              // Nếu là lỗi PayOS, vẫn tạo booking nhưng không có payment link
              console.log(
                "Creating booking without payment link due to PayOS error"
              );
              bookingData.payosOrderCode = paymentData.orderCode;
              bookingData.payosError = {
                code: paymentResult.data.code,
                desc: paymentResult.data.desc,
              };
            } else {
              // PayOS success - có payment link
              paymentLink =
                paymentResult.data.data?.checkoutUrl ||
                paymentResult.data.checkoutUrl;
              bookingData.payosOrderCode = paymentData.orderCode;
              bookingData.payosPaymentLinkId =
                paymentResult.data.data?.paymentLinkId;
            }
          } else {
            console.error(
              "PayOS service error:",
              paymentResult.error || paymentResult
            );
            // Vẫn tạo booking nhưng không có PayOS info
            console.log("Creating booking without PayOS due to service error");
          }
        } catch (payosError) {
          console.error("PayOS payment creation error:", payosError);
          return res.status(400).json({
            success: false,
            message: "Không thể tạo link thanh toán PayOS",
            error: payosError.message,
          });
        }
      }

      console.log(
        "Creating booking with data:",
        JSON.stringify(bookingData, null, 2)
      );

      const booking = await Booking.create(bookingData);
      bookings.push(booking);

      // Lưu payment link nếu có
      if (paymentLink) {
        paymentLinks.push({
          bookingId: booking._id,
          paymentUrl: paymentLink,
          orderCode: bookingData.payosOrderCode,
        });
      }
    } // Populate booking data
    const populatedBookings = await Booking.find({
      _id: { $in: bookings.map((b) => b._id) },
    })
      .populate("venue", "name address phone email")
      .populate("court", "name type pricePerHour")
      .populate("user", "fullName email phone");

    // Return format compatible with single booking
    if (courts.length === 1) {
      const response = {
        success: true,
        data: {
          booking: populatedBookings[0],
        },
        message: "Booking created successfully",
      };

      // Thêm thông tin thanh toán nếu có
      if (paymentLinks.length > 0) {
        response.data.payment = {
          method: paymentMethod,
          paymentUrl: paymentLinks[0].paymentUrl,
          orderCode: paymentLinks[0].orderCode,
        };
      } else if (populatedBookings[0].payosError) {
        // Thêm thông tin lỗi PayOS
        response.data.payosError = populatedBookings[0].payosError;
        response.message =
          "Booking created but PayOS payment failed: " +
          populatedBookings[0].payosError.desc;
      }

      res.status(201).json(response);
    } else {
      const response = {
        success: true,
        data: {
          bookings: populatedBookings,
          totalAmount,
          groupBookingCode,
          bookingCount: bookings.length,
        },
        message: `Successfully created ${bookings.length} bookings`,
      };

      // Thêm thông tin thanh toán nếu có
      if (paymentLinks.length > 0) {
        response.data.payments = paymentLinks;
      }

      res.status(201).json(response);
    }
  } catch (error) {
    console.error("Create booking error:", error);
    res.status(500).json({
      success: false,
      message: error.message || "Internal server error",
    });
  }
};

// @desc    Get User Bookings (Updated)
// @route   GET /api/bookings
// @access Private
export const getUserBookings = async (req, res) => {
  try {
    const userId = req.user.id;
    const {
      page = 1,
      limit = 10,
      status,
      sortBy = "createdAt",
      sortOrder = "desc",
    } = req.query;

    const query = { user: userId };

    // Filter by status
    if (status) {
      query.status = status;
    }

    const sortOptions = {};
    sortOptions[sortBy] = sortOrder === "desc" ? -1 : 1;

    const bookings = await Booking.find(query)
      .populate("court", "name sportType")
      .populate("courtIds", "name sportType")
      .populate("venue", "name address")
      .sort(sortOptions)
      .limit(limit * 1)
      .skip((page - 1) * limit);

    const total = await Booking.countDocuments(query);

    res.status(200).json({
      success: true,
      data: {
        bookings,
        pagination: {
          currentPage: parseInt(page),
          totalPages: Math.ceil(total / limit),
          totalBookings: total,
          hasNext: page < Math.ceil(total / limit),
          hasPrev: page > 1,
        },
      },
    });
  } catch (error) {
    res.status(500).json({
      success: false,
      message: error.message,
    });
  }
};

// @desc    Get Booking by ID (Updated)
// @route   GET /api/bookings/:bookingId
// @access Private
export const getBookingById = async (req, res) => {
  try {
    const { bookingId } = req.params;
    const userId = req.user.id;

    const booking = await Booking.findById(bookingId)
      .populate("user", "fullName email phone")
      .populate("court", "name sportType capacity")
      .populate("courtIds", "name sportType capacity")
      .populate("venue", "name address contactInfo");

    if (!booking) {
      return res.status(404).json({
        success: false,
        message: "Booking not found",
      });
    }

    // Check if user is authorized to view this booking
    if (
      booking.user &&
      !booking.user._id.equals(userId) &&
      req.user.role !== "admin"
    ) {
      return res.status(403).json({
        success: false,
        message: "Not authorized to view this booking",
      });
    }

    res.status(200).json({
      success: true,
      data: {
        booking,
      },
    });
  } catch (error) {
    res.status(500).json({
      success: false,
      message: error.message,
    });
  }
};

// @desc    Cancel Booking (Simplified)
// @route   PUT /api/bookings/:bookingId/cancel
// @access Private
export const cancelBooking = async (req, res) => {
  try {
    const { bookingId } = req.params;
    const userId = req.user.id;
    const { reason } = req.body;

    const booking = await Booking.findById(bookingId);
    if (!booking) {
      return res.status(404).json({
        success: false,
        message: "Booking not found",
      });
    }

    // Check if user is authorized to cancel this booking
    if (
      booking.user &&
      !booking.user.equals(userId) &&
      req.user.role !== "admin"
    ) {
      return res.status(403).json({
        success: false,
        message: "Not authorized to cancel this booking",
      });
    }

    // Check if booking can be cancelled
    if (booking.status === "cancelled") {
      return res.status(400).json({
        success: false,
        message: "Booking is already cancelled",
      });
    }

    if (booking.status === "completed") {
      return res.status(400).json({
        success: false,
        message: "Cannot cancel completed booking",
      });
    }

    // Update booking
    booking.status = "cancelled";
    booking.cancellationReason = reason;
    booking.cancelledAt = new Date();

    await booking.save();

    res.status(200).json({
      success: true,
      message: "Booking cancelled successfully",
      data: {
        booking: {
          id: booking._id,
          status: booking.status,
          cancellationReason: booking.cancellationReason,
        },
      },
    });
  } catch (error) {
    res.status(500).json({
      success: false,
      message: error.message,
    });
  }
};

// @desc    Search Available Courts (Simplified for FE)
// @route   GET /api/bookings/search
// @access Public
export const searchAvailableCourts = async (req, res) => {
  try {
    const {
      sportType,
      venueId,
      date,
      startTime,
      endTime,
      page = 1,
      limit = 10,
    } = req.query;

    if (!date || !startTime || !endTime) {
      return res.status(400).json({
        success: false,
        message: "Date, start time, and end time are required",
      });
    }

    const query = { isActive: true };

    // Filter by sport type
    if (sportType) {
      query.sportType = sportType;
    }

    // Filter by venue
    if (venueId) {
      query.venueId = venueId;
    }

    const courts = await Court.find(query)
      .populate("venueId", "name address ratings")
      .limit(limit * 1)
      .skip((page - 1) * limit);

    // Filter by availability
    const availableCourts = [];
    for (const court of courts) {
      const isAvailable = await checkCourtAvailabilityForSlot(
        court._id,
        date,
        startTime,
        endTime
      );

      if (isAvailable) {
        availableCourts.push(court);
      }
    }

    res.status(200).json({
      success: true,
      data: {
        courts: availableCourts,
        searchParams: {
          sportType,
          venueId,
          date,
          startTime,
          endTime,
        },
      },
    });
  } catch (error) {
    res.status(500).json({
      success: false,
      message: error.message,
    });
  }
};

// Helper function to check court availability for specific slot
const checkCourtAvailabilityForSlot = async (
  courtId,
  date,
  startTime,
  endTime
) => {
  try {
    const existingBookings = await Booking.find({
      $or: [
        { court: courtId }, // Single court booking
        { courtIds: courtId }, // Multi-court booking
      ],
      date: date,
      status: { $in: ["confirmed", "pending"] },
    });

    // Check if any existing booking conflicts with the requested time slot
    const hasConflict = existingBookings.some((booking) => {
      return booking.timeSlots.some((timeSlot) =>
        isTimeSlotOverlap(startTime, endTime, timeSlot.start, timeSlot.end)
      );
    });

    return !hasConflict;
  } catch (error) {
    console.error("Error checking court availability:", error);
    return false;
  }
};

// Helper function to check time slot overlap
const isTimeSlotOverlap = (start1, end1, start2, end2) => {
  const timeToMinutes = (timeString) => {
    const [hours, minutes] = timeString.split(":").map(Number);
    return hours * 60 + minutes;
  };

  const s1 = timeToMinutes(start1);
  const e1 = timeToMinutes(end1);
  const s2 = timeToMinutes(start2);
  const e2 = timeToMinutes(end2);

  return s1 < e2 && e1 > s2;
};

// @desc    Test Booking Creation (For Backend Testing)
// @route   POST /api/bookings/test
// @access  Public
export const testBookingCreation = async (req, res) => {
  try {
    console.log("=== TEST BOOKING CREATION ===");
    console.log("Request body:", JSON.stringify(req.body, null, 2));

    // Test data with realistic values
    const testData = {
      venue: "676b2d123456789012345678", // Default venue ID
      date: "2024-12-20",
      timeSlots: [
        { start: "09:00", end: "10:00", price: 150000 },
        { start: "10:00", end: "11:00", price: 150000 },
      ],
      totalPrice: 300000,
      customerInfo: {
        fullName: "Test Customer",
        phone: "0123456789",
        email: "test@example.com",
      },
      paymentMethod: "vnpay",
      paymentStatus: "pending",
      status: "confirmed",
      court: "676b2d123456789012345679", // Default court ID
      isGroupBooking: false,
      courtQuantity: 1,
      notes: "Test booking from backend",
    };

    const booking = await Booking.create(testData);
    console.log("Test booking created successfully:", booking._id);

    res.status(201).json({
      success: true,
      data: {
        paymentUrl: null,
        paymentRef: booking.bookingCode || `BK${Date.now()}`,
      },
      booking: {
        _id: booking._id,
        bookingId: booking.bookingCode,
        venue: booking.venue,
        date: booking.date,
        timeSlots: booking.timeSlots,
        totalPrice: booking.totalPrice,
        customerInfo: booking.customerInfo,
        paymentMethod: booking.paymentMethod,
        status: booking.status,
        paymentStatus: booking.paymentStatus,
        bookingRef: booking.bookingCode || `BK${Date.now()}`,
        createdAt: booking.createdAt,
      },
    });
  } catch (error) {
    console.error("Test booking error:", error);
    res.status(500).json({
      success: false,
      message: error.message,
    });
  }
};

// @desc    Create Simple Booking (No Validation - For Frontend Testing)
// @route   POST /api/bookings/simple
// @access  Public
export const createSimpleBooking = async (req, res) => {
  try {
    console.log("=== CREATE SIMPLE BOOKING ===");
    console.log("Request body:", JSON.stringify(req.body, null, 2));

    const {
      courtIds,
      venue,
      date,
      timeSlots,
      totalPrice,
      customerInfo,
      paymentMethod = "vnpay",
      notes,
    } = req.body;

    // Create booking object (bypass validation)
    const bookingData = {
      venue: venue || "676b2d123456789012345678", // Default venue ID
      date,
      timeSlots,
      totalPrice,
      customerInfo,
      paymentMethod,
      paymentStatus: "pending",
      status: "confirmed",
      courtQuantity: courtIds?.length || 1,
      notes,
    };

    // Handle courts without validation
    if (courtIds && courtIds.length === 1) {
      bookingData.court = "676b2d123456789012345679"; // Default court ID
      bookingData.isGroupBooking = false;
    } else if (courtIds && courtIds.length > 1) {
      bookingData.courtIds = [
        "676b2d123456789012345679",
        "676b2d123456789012345680",
      ];
      bookingData.isGroupBooking = true;
      bookingData.groupBookingId = `group_${Date.now()}`;
    } else {
      bookingData.court = "676b2d123456789012345679"; // Default court ID
      bookingData.isGroupBooking = false;
    }

    const booking = await Booking.create(bookingData);
    console.log("Booking created successfully:", booking._id);

    // Trả về response đơn giản
    res.status(201).json({
      success: true,
      data: {
        paymentUrl: null,
        paymentRef: booking.bookingCode,
      },
      booking: {
        _id: booking._id,
        bookingId: booking.bookingCode,
        venue: booking.venue,
        date: booking.date,
        timeSlots: booking.timeSlots,
        totalPrice: booking.totalPrice,
        customerInfo: booking.customerInfo,
        paymentMethod: booking.paymentMethod,
        status: booking.status,
        paymentStatus: booking.paymentStatus,
        bookingRef: booking.bookingCode,
        createdAt: booking.createdAt,
      },
      // Để frontend dễ truy cập
      bookingId: booking._id,
    });
  } catch (error) {
    console.error("Simple booking error:", error);
    res.status(500).json({
      success: false,
      message: error.message,
    });
  }
};<|MERGE_RESOLUTION|>--- conflicted
+++ resolved
@@ -3,6 +3,7 @@
 import Venue from "../models/venue.js";
 import User from "../models/user.js";
 import Coach from "../models/coach.js";
+import payosService from "../services/payos.service.js";
 import payosService from "../services/payos.service.js";
 
 // @desc    Create Booking (Updated for FE Multi-Court Logic)
@@ -207,10 +208,7 @@
         user: userId || undefined,
         venue: venueId,
         court: court._id,
-<<<<<<< HEAD
         courtIds: courtIdsArray, // Lưu mảng courtIds vào DB
-=======
->>>>>>> a55ef7a4
         date: date, // Use string format as expected by model
         timeSlots: transformedTimeSlots,
         courtQuantity: courts.length,
