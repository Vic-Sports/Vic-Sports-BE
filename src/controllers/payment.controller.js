--- conflicted
+++ resolved
@@ -189,8 +189,6 @@
     console.log("=== PAYOS WEBHOOK ===");
     console.log("Headers:", req.headers);
     console.log("Body:", JSON.stringify(req.body, null, 2));
-
-<<<<<<< HEAD
     // PayOS v2: signature thường nằm trong header `x-payos-signature`,
     // nhưng some integrations may include it in body.signature. Support both.
     const headerSignature = req.headers["x-payos-signature"];
@@ -199,13 +197,6 @@
 
     if (!signature) {
       console.log("Missing PayOS signature in header and body.signature");
-=======
-    // PayOS v2: signature trong header x-payos-signature
-    const signature = req.headers["x-payos-signature"];
-
-    if (!signature) {
-      console.log("Missing PayOS signature in header");
->>>>>>> e65db63b
       return res.status(400).json({
         success: false,
         message: "Missing signature",
@@ -214,13 +205,8 @@
 
     // Xác thực webhook signature với PayOS v2
     const isValidSignature = payosService.verifyWebhookSignature(
-<<<<<<< HEAD
       req.body,
       signature
-=======
-      req.body, // Raw body object
-      signature // Signature từ header
->>>>>>> e65db63b
     );
 
     if (!isValidSignature) {
