import axios from "axios";
import crypto from "crypto";
import { PayOS, APIError } from "@payos/node";

// Lấy các biến môi trường
const PAYOS_CLIENT_ID = process.env.PAYOS_CLIENT_ID;
const PAYOS_API_KEY = process.env.PAYOS_API_KEY;
const PAYOS_CHECKSUM_KEY = process.env.PAYOS_CHECKSUM_KEY;

// URL cơ sở cho API
const PAYOS_API_BASE_URL = "https://api-merchant.payos.vn/v2/payment-requests";

// Lazily initialize SDK client to avoid env-required throw at import time
let payosSdkClient = null;
function getEnvSdkClient() {
  if (payosSdkClient) return payosSdkClient;
  if (PAYOS_CLIENT_ID && PAYOS_API_KEY && PAYOS_CHECKSUM_KEY) {
    payosSdkClient = new PayOS({
      clientId: PAYOS_CLIENT_ID,
      apiKey: PAYOS_API_KEY,
      checksumKey: PAYOS_CHECKSUM_KEY,
      logLevel: "debug",
    });
    return payosSdkClient;
  }
  return null;
}

/**
 * Hàm đệ quy để chuyển đổi object/array thành một mảng các chuỗi "key=value".
 * Hàm này sẽ "làm phẳng" (flatten) cấu trúc dữ liệu lồng nhau.
 * @param {object} obj - Dữ liệu đầu vào.
 * @param {string} prefix - Tiền tố cho các key (dùng cho đệ quy).
 * @returns {Array<string>} Mảng các chuỗi "key=value".
 */
function objectToQueryString(obj, prefix = "") {
  const result = [];
  const sortedKeys = Object.keys(obj).sort();

  for (const key of sortedKeys) {
    if (Object.prototype.hasOwnProperty.call(obj, key)) {
      const fullKey = prefix ? `${prefix}[${key}]` : key;
      const value = obj[key];
      // PayOS expects null/undefined values to be treated as empty strings
      if (value === null || value === undefined) {
        result.push(`${fullKey}=`);
        continue;
      }

      if (Array.isArray(value)) {
        // Preserve array order. For object elements, stringify them with sorted keys
        value.forEach((item, index) => {
          if (item === null || item === undefined) {
            result.push(`${fullKey}[${index}]=`);
          } else if (typeof item === "object") {
            const sorted = sortObjectForSignature(item);
            result.push(`${fullKey}[${index}]=${JSON.stringify(sorted)}`);
          } else {
            result.push(`${fullKey}[${index}]=${String(item)}`);
          }
        });
      } else if (typeof value === "object") {
        // Nested object -> flatten
        result.push(...objectToQueryString(value, fullKey));
      } else {
        result.push(`${fullKey}=${String(value)}`);
      }
    }
  }
  return result;
}

/**
 * Return a new object with keys sorted recursively so JSON.stringify produces stable output.
 * This follows PayOS examples which JSON-encode nested objects/arrays with stable key order.
 */
function sortObjectForSignature(obj) {
  if (obj === null || obj === undefined) return obj;
  if (Array.isArray(obj)) return obj.map((it) => sortObjectForSignature(it));
  if (typeof obj !== "object") return obj;

  const keys = Object.keys(obj).sort();
  const out = {};
  for (const k of keys) {
    out[k] = sortObjectForSignature(obj[k]);
  }
  return out;
}

/**
 * Tạo chữ ký HMAC SHA256 cho dữ liệu theo đúng chuẩn của PayOS.
 * @param {object} data Dữ liệu cần tạo chữ ký.
 * @returns {string} Chữ ký đã được tạo.
 */
function createSignature(data) {
  const PAYOS_CHECKSUM_KEY = process.env.PAYOS_CHECKSUM_KEY;
  // Build canonical query array, sort globally and join by &
  const dataQueries = objectToQueryString(data);
  const sortedQueries = dataQueries.sort();
  const dataString = sortedQueries.join("&");
  // Create HMAC SHA256 hex digest
  return crypto
    .createHmac("sha256", PAYOS_CHECKSUM_KEY)
    .update(dataString)
    .digest("hex");
}

export default {
  /**
   * Tạo một link thanh toán mới.
   * @param {object} paymentData Dữ liệu cho việc tạo thanh toán.
   * @returns {Promise<object>} Kết quả từ API PayOS.
   */
  /**
   * Tạo một link thanh toán mới (PayOS) - Đã comment lại để tạm thời bỏ qua chuyển hướng thanh toán
   * Giữ lại code gốc để tham khảo, chỉ comment lại bằng //
   * @param {object} paymentData Dữ liệu cho việc tạo thanh toán.
   * @returns {Promise<object>} Kết quả giả lập thanh toán thành công.
   */
  async createPaymentLink(paymentData) {
    // Note: original PayOS direct HTTP code removed for clarity; SDK usage is preferred.
    // Currently this method returns a simulated successful payment response.
    return {
      success: true,
      data: {
        orderCode: paymentData.orderCode,
        amount: paymentData.amount,
        description: paymentData.description,
        items: paymentData.items,
        buyerName: paymentData.buyerName,
        buyerEmail: paymentData.buyerEmail,
        buyerPhone: paymentData.buyerPhone,
        buyerAddress: paymentData.buyerAddress,
        status: "paid",
        // Add other fields as needed
      },
      message: "Thanh toán thành công (giả lập)",
    };
  },

  /**
   * Tạo payment link sử dụng PayOS SDK theo ví dụ cung cấp
   * @param {object} paymentData
   * @returns {Promise<object>}
   */
  async createPaymentLinkSDK(paymentData, clientOptions = undefined) {
    try {
      const sdkClient = clientOptions
        ? new PayOS({
            clientId: clientOptions.clientId,
            apiKey: clientOptions.apiKey,
            checksumKey: clientOptions.checksumKey,
            logLevel: clientOptions.logLevel || "debug",
          })
        : getEnvSdkClient();
      if (!sdkClient) {
        throw new Error(
          "PayOS SDK client is not configured. Provide clientOptions or set PAYOS_* envs."
        );
      }
      const requestBody = {
        amount: paymentData.amount,
        orderCode: paymentData.orderCode,
        description: paymentData.description,
        returnUrl: paymentData.returnUrl,
        cancelUrl: paymentData.cancelUrl,
        // Các trường tùy chọn nếu có
        items: paymentData.items,
        buyerName: paymentData.buyerName,
        buyerEmail: paymentData.buyerEmail,
        buyerPhone: paymentData.buyerPhone,
        buyerAddress: paymentData.buyerAddress,
        expiredAt: paymentData.expiredAt,
      };

      const response = await sdkClient.paymentRequests.create(requestBody);
      return { success: true, data: response };
    } catch (err) {
      if (err instanceof APIError) {
        return { success: false, error: err.message, details: err.error };
      }
      return { success: false, error: err.message };
    }
  },

  /**
   * Lấy thông tin của một đơn hàng thanh toán.
   * @param {number} orderCode Mã đơn hàng.
   * @returns {Promise<object>} Thông tin đơn hàng.
   */
  async getPaymentInfo(orderCode) {
    try {
      const url = `${PAYOS_API_BASE_URL}/${orderCode}`;

      const res = await axios.get(url, {
        headers: {
          "x-client-id": PAYOS_CLIENT_ID,
          "x-api-key": PAYOS_API_KEY,
        },
      });

      return { success: true, data: res.data.data };
    } catch (error) {
      console.error("PayOS Get Info Error:", error.response?.data);
      return {
        success: false,
        error: error.message,
        details: error.response?.data,
      };
    }
  },
  /**
   * Hủy một link thanh toán.
   * @param {number} orderCode Mã đơn hàng.
   * @param {string} [cancellationReason] Lý do hủy (không bắt buộc).
   * @returns {Promise<object>} Kết quả hủy.
   */
  async cancelPaymentLink(orderCode, cancellationReason = "") {
    try {
      const url = `${PAYOS_API_BASE_URL}/${orderCode}/cancel`;

      // Luôn gửi một object JSON hợp lệ, không bao giờ null
      const body = cancellationReason
        ? { cancellationReason }
        : { cancellationReason: "Cancelled by user" };

      // Tính checksum dựa trên body
      const headerChecksum = createSignature(body);

      // Removed verbose request/ checksum logs
      const res = await axios.post(url, body, {
        headers: {
          "x-client-id": PAYOS_CLIENT_ID,
          "x-api-key": PAYOS_API_KEY,
          "Content-Type": "application/json",
          // Thêm checksum vào header để phục vụ kiểm tra
          "x-checksum": headerChecksum,
        },
      });

      return { success: true, data: res.data };
    } catch (error) {
      console.error("PayOS Cancel Link Error:", error.response?.data);
      return {
        success: false,
        error: error.message,
        details: error.response?.data,
      };
    }
  },

  /**
   * Xác thực chữ ký từ Webhook của PayOS v2.
   * @param {object} webhookBody Toàn bộ body nhận được từ webhook.
   * @param {string} receivedSignature Signature từ header.
   * @returns {boolean} True nếu chữ ký hợp lệ.
   */
  verifyWebhookSignature(webhookBody, receivedSignature) {
    try {
      // Accept signature either from header (receivedSignature) or from payload body.signature
      const signature =
        receivedSignature || (webhookBody && webhookBody.signature);
      if (!signature) {
        console.error(
          "Webhook Error: Signature is missing (header and body.signature are empty)."
        );
        return false;
      }

      // PayOS v2: try SDK verify if available
      const sdkClient = getEnvSdkClient();
      if (
        sdkClient &&
        typeof sdkClient.verifyPaymentWebhookData === "function"
      ) {
        try {
<<<<<<< HEAD
=======
          // PayOS v2 SDK có method verifyPaymentWebhookData
          // pass the resolved signature (header or body) to SDK
>>>>>>> 72f00e22
          const isValid = sdkClient.verifyPaymentWebhookData(
            webhookBody,
            signature
          );
          return isValid;
        } catch (err) {
          console.error("PayOS SDK webhook verification error:", err);
          // fall through to manual verification fallback
        }
      }

      // Fallback: manual verification (minimal logs)
      // Per PayOS docs the signature is created over the `data` object inside the webhook payload.
      // Example payload: { code, desc, success, data: { ... }, signature }
      const payloadData =
        webhookBody && webhookBody.data ? webhookBody.data : {};

      // Ensure nested objects are consistently ordered when stringified for arrays/objects
      const sortedPayloadData = sortObjectForSignature(payloadData);
      const expectedSignature = createSignature(sortedPayloadData);
<<<<<<< HEAD

      // Optional debug logging
      if (process.env.ENABLE_REQUEST_LOGS === "true") {
        console.log(
          "[PAYOS SIG DEBUG] received:",
          String(signature).toLowerCase()
        );
        console.log(
          "[PAYOS SIG DEBUG] expected:",
          String(expectedSignature).toLowerCase()
        );
      }
=======
>>>>>>> 72f00e22

      return (
        String(expectedSignature).toLowerCase() ===
        String(signature).toLowerCase()
      );
    } catch (error) {
      console.error("Webhook signature verification failed:", error);
      return false;
    }
  },
};<|MERGE_RESOLUTION|>--- conflicted
+++ resolved
@@ -274,11 +274,6 @@
         typeof sdkClient.verifyPaymentWebhookData === "function"
       ) {
         try {
-<<<<<<< HEAD
-=======
-          // PayOS v2 SDK có method verifyPaymentWebhookData
-          // pass the resolved signature (header or body) to SDK
->>>>>>> 72f00e22
           const isValid = sdkClient.verifyPaymentWebhookData(
             webhookBody,
             signature
@@ -299,7 +294,6 @@
       // Ensure nested objects are consistently ordered when stringified for arrays/objects
       const sortedPayloadData = sortObjectForSignature(payloadData);
       const expectedSignature = createSignature(sortedPayloadData);
-<<<<<<< HEAD
 
       // Optional debug logging
       if (process.env.ENABLE_REQUEST_LOGS === "true") {
@@ -312,8 +306,6 @@
           String(expectedSignature).toLowerCase()
         );
       }
-=======
->>>>>>> 72f00e22
 
       return (
         String(expectedSignature).toLowerCase() ===
